#![doc = include_str!("../README.md")]
#![recursion_limit = "128"]
#![warn(missing_docs)]
#![forbid(unsafe_code)]

#[macro_use]
#[cfg(feature = "builder")]
extern crate derive_builder;

#[macro_use]
extern crate lazy_static;

#[cfg(feature = "ser")]
extern crate serde;
#[cfg(feature = "ser")]
#[macro_use]
extern crate serde_derive;
use std::time::Duration;

#[cfg(test)]
#[macro_use]
extern crate quickcheck;

use time_estimates::CrackTimes;
#[cfg(target_arch = "wasm32")]
use wasm_bindgen::prelude::wasm_bindgen;

pub use crate::matching::Match;

mod adjacency_graphs;
pub mod feedback;
mod frequency_lists;
/// Defines structures for matches found in a password
pub mod matching;
mod scoring;
pub mod time_estimates;

<<<<<<< HEAD
/// score type: Variants are self explanatory
#[derive(PartialEq, Debug, Clone, Copy)]
pub enum Score {
    /// SuperWeak: too lazy! 🙄
    SuperWeak,
    /// VeryWeak: a useless password ❌
    VeryWeak,
    /// Weak: easily crackable 👎
    Weak,
    /// Medium: need a bit more effort 😩
    Medium,
    /// Perfect: just enough, for now :)💪
    Perfect,
=======
#[cfg(not(target_arch = "wasm32"))]
fn time_scoped<F, R>(f: F) -> (R, Duration)
where
    F: FnOnce() -> R,
{
    let start_time = std::time::Instant::now();
    let result = f();
    let calc_time = std::time::Instant::now().duration_since(start_time);
    (result, calc_time)
}

#[cfg(target_arch = "wasm32")]
#[allow(non_upper_case_globals)]
fn time_scoped<F, R>(f: F) -> (R, Duration)
where
    F: FnOnce() -> R,
{
    #[wasm_bindgen]
    extern "C" {
        #[no_mangle]
        #[used]
        static performance: web_sys::Performance;
    }

    let start_time = performance.now();
    let result = f();
    let calc_time = std::time::Duration::from_secs_f64((performance.now() - start_time) / 1000.0);
    (result, calc_time)
>>>>>>> 3b81dce5
}

/// Contains the results of an entropy calculation
#[derive(Debug, Clone)]
#[cfg_attr(feature = "ser", derive(Serialize))]
pub struct Entropy {
    /// Estimated guesses needed to crack the password
    guesses: u64,
    /// Order of magnitude of `guesses`
    guesses_log10: f64,
    /// List of back-of-the-envelope crack time estimations based on a few scenarios.
    crack_times: time_estimates::CrackTimes,
    /// Overall strength score from 0-4.
    /// Any score less than 3 should be considered too weak.
    score: Score,
    /// Verbal feedback to help choose better passwords. Set when `score` <= 2.
    feedback: Option<feedback::Feedback>,
    /// The list of patterns the guess calculation was based on
    sequence: Vec<Match>,
    /// How long it took to calculate the answer.
    calc_time: Duration,
}

impl Entropy {
    /// The estimated number of guesses needed to crack the password.
    pub fn guesses(&self) -> u64 {
        self.guesses
    }

    /// The order of magnitude of `guesses`.
    pub fn guesses_log10(&self) -> f64 {
        self.guesses_log10
    }

    /// List of back-of-the-envelope crack time estimations based on a few scenarios.
    pub fn crack_times(&self) -> time_estimates::CrackTimes {
        self.crack_times
    }

    /// Overall strength score from 0-4.
    /// Any score less than 3 should be considered too weak.
    pub fn score(&self) -> Score {
        self.score
    }

    /// Feedback to help choose better passwords. Set when `score` <= 2.
    pub fn feedback(&self) -> &Option<feedback::Feedback> {
        &self.feedback
    }

    /// The list of patterns the guess calculation was based on
    pub fn sequence(&self) -> &[Match] {
        &self.sequence
    }

    /// How long it took to calculate the answer.
    pub fn calculation_time(&self) -> Duration {
        self.calc_time
    }
}

/// Takes a password string and optionally a list of user-supplied inputs
/// (e.g. username, email, first name) and calculates the strength of the password
/// based on entropy, using a number of different factors.
pub fn zxcvbn(password: &str, user_inputs: &[&str]) -> Entropy {
    if password.is_empty() {
        return Entropy {
            guesses: 0,
            guesses_log10: f64::NEG_INFINITY,
            crack_times: CrackTimes::new(0),
            score: 0,
            feedback: feedback::get_feedback(0, &[]),
            sequence: Vec::default(),
            calc_time: Duration::from_secs(0),
        };
    }

    let (result, calc_time) = time_scoped(|| {
        // Only evaluate the first 100 characters of the input.
        // This prevents potential DoS attacks from sending extremely long input strings.
        let password = password.chars().take(100).collect::<String>();

        let sanitized_inputs = user_inputs
            .iter()
            .enumerate()
            .map(|(i, x)| (x.to_lowercase(), i + 1))
            .collect();

        let matches = matching::omnimatch(&password, &sanitized_inputs);
        scoring::most_guessable_match_sequence(&password, &matches, false)
    });
    let (crack_times, score) = time_estimates::estimate_attack_times(result.guesses);
    let feedback = feedback::get_feedback(score, &result.sequence);

    Entropy {
        guesses: result.guesses,
        guesses_log10: result.guesses_log10,
        crack_times,
        score,
        feedback,
        sequence: result.sequence,
        calc_time,
    }
}

#[cfg(test)]
mod tests {
    use super::*;

    use quickcheck::TestResult;

    #[cfg(target_arch = "wasm32")]
    use wasm_bindgen_test::wasm_bindgen_test;

    quickcheck! {
        fn test_zxcvbn_doesnt_panic(password: String, user_inputs: Vec<String>) -> TestResult {
            let inputs = user_inputs.iter().map(|s| s.as_ref()).collect::<Vec<&str>>();
            zxcvbn(&password, &inputs);
            TestResult::from_bool(true)
        }

        #[cfg(feature = "ser")]
        fn test_zxcvbn_serialisation_doesnt_panic(password: String, user_inputs: Vec<String>) -> TestResult {
            let inputs = user_inputs.iter().map(|s| s.as_ref()).collect::<Vec<&str>>();
            serde_json::to_string(&zxcvbn(&password, &inputs)).ok();
            TestResult::from_bool(true)
        }
    }

    #[cfg_attr(not(target_arch = "wasm32"), test)]
    #[cfg_attr(target_arch = "wasm32", wasm_bindgen_test)]
    fn test_zxcvbn() {
        let password = "r0sebudmaelstrom11/20/91aaaa";
        let entropy = zxcvbn(password, &[]);
        assert_eq!(entropy.guesses_log10 as u16, 14);
        assert_eq!(entropy.score, Score::Perfect);
        assert!(!entropy.sequence.is_empty());
        assert!(entropy.feedback.is_none());
        assert!(entropy.calc_time.as_nanos() > 0);
    }

    #[cfg_attr(not(target_arch = "wasm32"), test)]
    #[cfg_attr(target_arch = "wasm32", wasm_bindgen_test)]
    fn test_zxcvbn_empty() {
        let password = "";
        let entropy = zxcvbn(password, &[]);
        assert_eq!(entropy.score, 0);
        assert_eq!(entropy.guesses, 0);
        assert_eq!(entropy.guesses_log10, f64::NEG_INFINITY);
        assert_eq!(entropy.crack_times, CrackTimes::new(0));
        assert_eq!(entropy.sequence, Vec::default());
    }

    #[cfg_attr(not(target_arch = "wasm32"), test)]
    #[cfg_attr(target_arch = "wasm32", wasm_bindgen_test)]
    fn test_zxcvbn_unicode() {
        let password = "𐰊𐰂𐰄𐰀𐰁";
<<<<<<< HEAD
        let entropy = zxcvbn(password, &[]).unwrap();
        assert_eq!(entropy.score, Score::VeryWeak);
=======
        let entropy = zxcvbn(password, &[]);
        assert_eq!(entropy.score, 1);
>>>>>>> 3b81dce5
    }

    #[cfg_attr(not(target_arch = "wasm32"), test)]
    #[cfg_attr(target_arch = "wasm32", wasm_bindgen_test)]
    fn test_zxcvbn_unicode_2() {
        let password = "r0sebudmaelstrom丂/20/91aaaa";
<<<<<<< HEAD
        let entropy = zxcvbn(password, &[]).unwrap();
        assert_eq!(entropy.score, Score::Perfect);
=======
        let entropy = zxcvbn(password, &[]);
        assert_eq!(entropy.score, 4);
>>>>>>> 3b81dce5
    }

    #[cfg_attr(not(target_arch = "wasm32"), test)]
    #[cfg_attr(target_arch = "wasm32", wasm_bindgen_test)]
    fn test_issue_13() {
        let password = "Imaginative-Say-Shoulder-Dish-0";
<<<<<<< HEAD
        let entropy = zxcvbn(password, &[]).unwrap();
        assert_eq!(entropy.score, Score::Perfect);
=======
        let entropy = zxcvbn(password, &[]);
        assert_eq!(entropy.score, 4);
>>>>>>> 3b81dce5
    }

    #[cfg_attr(not(target_arch = "wasm32"), test)]
    #[cfg_attr(target_arch = "wasm32", wasm_bindgen_test)]
    fn test_issue_15_example_1() {
        let password = "TestMeNow!";
        let entropy = zxcvbn(password, &[]);
        assert_eq!(entropy.guesses, 372_010_000);
        assert!((entropy.guesses_log10 - 8.57055461430783).abs() < f64::EPSILON);
        assert_eq!(entropy.score, Score::Medium);
    }

    #[cfg_attr(not(target_arch = "wasm32"), test)]
    #[cfg_attr(target_arch = "wasm32", wasm_bindgen_test)]
    fn test_issue_15_example_2() {
        let password = "hey<123";
        let entropy = zxcvbn(password, &[]);
        assert_eq!(entropy.guesses, 1_010_000);
        assert!((entropy.guesses_log10 - 6.004321373782642).abs() < f64::EPSILON);
        assert_eq!(entropy.score, Score::Weak);
    }

    #[cfg_attr(not(target_arch = "wasm32"), test)]
    #[cfg_attr(target_arch = "wasm32", wasm_bindgen_test)]
    fn test_overflow_safety() {
        let password = "!QASW@#EDFR$%TGHY^&UJKI*(OL";
        let entropy = zxcvbn(password, &[]);
        assert_eq!(entropy.guesses, u64::max_value());
        assert_eq!(entropy.score, Score::Perfect);
    }

    #[cfg_attr(not(target_arch = "wasm32"), test)]
    #[cfg_attr(target_arch = "wasm32", wasm_bindgen_test)]
    fn test_unicode_mb() {
        let password = "08märz2010";
        let entropy = zxcvbn(password, &[]);
        assert_eq!(entropy.guesses, 100010000);
        assert_eq!(entropy.score, Score::Medium);
    }
}<|MERGE_RESOLUTION|>--- conflicted
+++ resolved
@@ -35,7 +35,6 @@
 mod scoring;
 pub mod time_estimates;
 
-<<<<<<< HEAD
 /// score type: Variants are self explanatory
 #[derive(PartialEq, Debug, Clone, Copy)]
 pub enum Score {
@@ -49,7 +48,8 @@
     Medium,
     /// Perfect: just enough, for now :)💪
     Perfect,
-=======
+}
+
 #[cfg(not(target_arch = "wasm32"))]
 fn time_scoped<F, R>(f: F) -> (R, Duration)
 where
@@ -78,7 +78,6 @@
     let result = f();
     let calc_time = std::time::Duration::from_secs_f64((performance.now() - start_time) / 1000.0);
     (result, calc_time)
->>>>>>> 3b81dce5
 }
 
 /// Contains the results of an entropy calculation
@@ -236,39 +235,24 @@
     #[cfg_attr(target_arch = "wasm32", wasm_bindgen_test)]
     fn test_zxcvbn_unicode() {
         let password = "𐰊𐰂𐰄𐰀𐰁";
-<<<<<<< HEAD
-        let entropy = zxcvbn(password, &[]).unwrap();
+        let entropy = zxcvbn(password, &[]);
         assert_eq!(entropy.score, Score::VeryWeak);
-=======
-        let entropy = zxcvbn(password, &[]);
-        assert_eq!(entropy.score, 1);
->>>>>>> 3b81dce5
     }
 
     #[cfg_attr(not(target_arch = "wasm32"), test)]
     #[cfg_attr(target_arch = "wasm32", wasm_bindgen_test)]
     fn test_zxcvbn_unicode_2() {
         let password = "r0sebudmaelstrom丂/20/91aaaa";
-<<<<<<< HEAD
-        let entropy = zxcvbn(password, &[]).unwrap();
-        assert_eq!(entropy.score, Score::Perfect);
-=======
-        let entropy = zxcvbn(password, &[]);
-        assert_eq!(entropy.score, 4);
->>>>>>> 3b81dce5
+        let entropy = zxcvbn(password, &[]);
+        assert_eq!(entropy.score, Score::Perfect);
     }
 
     #[cfg_attr(not(target_arch = "wasm32"), test)]
     #[cfg_attr(target_arch = "wasm32", wasm_bindgen_test)]
     fn test_issue_13() {
         let password = "Imaginative-Say-Shoulder-Dish-0";
-<<<<<<< HEAD
-        let entropy = zxcvbn(password, &[]).unwrap();
-        assert_eq!(entropy.score, Score::Perfect);
-=======
-        let entropy = zxcvbn(password, &[]);
-        assert_eq!(entropy.score, 4);
->>>>>>> 3b81dce5
+        let entropy = zxcvbn(password, &[]);
+        assert_eq!(entropy.score, Score::Perfect);
     }
 
     #[cfg_attr(not(target_arch = "wasm32"), test)]
