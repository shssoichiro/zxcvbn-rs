--- conflicted
+++ resolved
@@ -14,13 +14,8 @@
 maintenance = { status = "passively-maintained" }
 
 [dependencies]
-<<<<<<< HEAD
 derive_builder = { version = "0.9.0", optional = true }
-fancy-regex = "0.3.0"
-=======
-derive_builder = "0.9.0"
 fancy-regex = "0.4.0"
->>>>>>> 920131e0
 itertools = "0.9.0"
 lazy_static = "1.3"
 quick-error = "2.0"
